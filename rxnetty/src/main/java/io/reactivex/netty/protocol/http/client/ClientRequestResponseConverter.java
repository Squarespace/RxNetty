/*
 * Copyright 2015 Netflix, Inc.
 *
 * Licensed under the Apache License, Version 2.0 (the "License");
 * you may not use this file except in compliance with the License.
 * You may obtain a copy of the License at
 *
 *     http://www.apache.org/licenses/LICENSE-2.0
 *
 * Unless required by applicable law or agreed to in writing, software
 * distributed under the License is distributed on an "AS IS" BASIS,
 * WITHOUT WARRANTIES OR CONDITIONS OF ANY KIND, either express or implied.
 * See the License for the specific language governing permissions and
 * limitations under the License.
 *
 */

package io.reactivex.netty.protocol.http.client;

import java.io.IOException;
import java.util.concurrent.TimeUnit;

import io.netty.buffer.ByteBuf;
import io.netty.buffer.ByteBufHolder;
import io.netty.channel.ChannelDuplexHandler;
import io.netty.channel.ChannelFuture;
import io.netty.channel.ChannelFutureListener;
import io.netty.channel.ChannelHandlerContext;
import io.netty.channel.ChannelPromise;
import io.netty.handler.codec.DecoderResult;
import io.netty.handler.codec.http.DefaultLastHttpContent;
import io.netty.handler.codec.http.FullHttpResponse;
import io.netty.handler.codec.http.HttpContent;
import io.netty.handler.codec.http.HttpHeaders;
import io.netty.handler.codec.http.HttpMethod;
import io.netty.handler.codec.http.HttpRequest;
import io.netty.handler.codec.http.HttpResponse;
import io.netty.handler.codec.http.LastHttpContent;
import io.netty.util.AttributeKey;
import io.netty.util.ReferenceCountUtil;
import io.reactivex.netty.channel.AbstractConnectionEvent;
import io.reactivex.netty.channel.NewRxConnectionEvent;
import io.reactivex.netty.channel.ObservableConnection;
import io.reactivex.netty.client.ClientMetricsEvent;
import io.reactivex.netty.client.ConnectionReuseEvent;
import io.reactivex.netty.client.PooledConnectionReleasedEvent;
import io.reactivex.netty.metrics.Clock;
import io.reactivex.netty.metrics.MetricEventsSubject;
import io.reactivex.netty.protocol.http.UnicastContentSubject;
import io.reactivex.netty.util.MultipleFutureListener;
import rx.Observable;
import rx.Observer;
import rx.Subscriber;
import rx.functions.Action0;
<<<<<<< HEAD
=======
import rx.functions.Action1;
import rx.schedulers.Schedulers;
>>>>>>> e491d8fb

/**
 * A channel handler for {@link HttpClient} to convert netty's http request/response objects to {@link HttpClient}'s
 * request/response objects. It handles the following message types:
 *
 * <h2>Reading Objects</h2>
 * <ul>
 <li>{@link HttpResponse}: Converts it to {@link HttpClientResponse} </li>
 <li>{@link HttpContent}: Converts it to the content of the previously generated
{@link HttpClientResponse}</li>
 <li>{@link FullHttpResponse}: Converts it to a {@link HttpClientResponse} with pre-populated content observable.</li>
 <li>Any other object: Assumes that it is a transformed HTTP content & pass it through to the content observable.</li>
 </ul>
 *
 * <h2>Writing Objects</h2>
 * <ul>
 <li>{@link HttpClientRequest}: Converts it to a {@link HttpRequest}</li>
 <li>{@link ByteBuf} to an {@link HttpContent}</li>
 <li>Pass through any other message type.</li>
 </ul>
 *
 * @author Nitesh Kant
 */
public class ClientRequestResponseConverter extends ChannelDuplexHandler {

    /**
     * This attribute stores the value of any dynamic idle timeout value sent via an HTTP keep alive header.
     * This follows the proposal specified here: http://tools.ietf.org/id/draft-thomson-hybi-http-timeout-01.html
     * The attribute can be extracted from an HTTP response header using the helper method
     * {@link HttpClientResponse#getKeepAliveTimeoutSeconds()}
     */
    public static final AttributeKey<Long> KEEP_ALIVE_TIMEOUT_MILLIS_ATTR = AttributeKey.valueOf("rxnetty_http_conn_keep_alive_timeout_millis");
    public static final AttributeKey<Boolean> DISCARD_CONNECTION = AttributeKey.valueOf("rxnetty_http_discard_connection");
    private final MetricEventsSubject<ClientMetricsEvent<?>> eventsSubject;
    private final long subscriptionTimeout;
    private final TimeUnit subscriptionTimeoutUnit;

    private ResponseState responseState; /*State associated with this handler. Since a handler instance is ALWAYS invoked by the same thread, this need not be thread-safe*/

    public static final IOException CONN_CLOSE_BEFORE_RESPONSE = new IOException("Connection closed by peer before sending a response.");

    private boolean autoReleaseBuffers;

    public ClientRequestResponseConverter(MetricEventsSubject<ClientMetricsEvent<?>> eventsSubject) {
        this(eventsSubject, 0, TimeUnit.MILLISECONDS);
    }

    public ClientRequestResponseConverter(MetricEventsSubject<ClientMetricsEvent<?>> eventsSubject, long subscriptionTimeout, TimeUnit subscriptionTimeoutUnit) {
        this.eventsSubject = eventsSubject;
        this.subscriptionTimeout = subscriptionTimeout;
        this.subscriptionTimeoutUnit = subscriptionTimeoutUnit;
        responseState = new ResponseState();
    }

    @Override
    public void handlerAdded(ChannelHandlerContext ctx) throws Exception {
        Boolean autoRelease = ctx.channel().attr(ObservableConnection.AUTO_RELEASE_BUFFERS).get();
        autoReleaseBuffers = null == autoRelease || autoRelease;
        super.handlerAdded(ctx);
    }

    @Override
    public void channelRead(ChannelHandlerContext ctx, Object msg) throws Exception {
        Class<?> recievedMsgClass = msg.getClass();

        /**
         *  Issue: https://github.com/Netflix/RxNetty/issues/129
         *  The state changes in a different method userEventTriggered() when the connection is reused. If the
         *  connection reuse event is generated as part of execution of this method (for the specific issue, as part of
         *  super.channelRead(ctx, rxResponse); below) it will so happen that we invoke onComplete (below code when the
         *  first response completes) on the new subject as opposed to the old response subject.
         */
        final ResponseState stateToUse = responseState;

        if (HttpResponse.class.isAssignableFrom(recievedMsgClass)) {
            stateToUse.responseReceiveStartTimeMillis = Clock.newStartTimeMillis();
            eventsSubject.onEvent(HttpClientMetricsEvent.RESPONSE_HEADER_RECEIVED);
            HttpResponse response = (HttpResponse) msg;
            DecoderResult decoderResult = response.getDecoderResult();
            if (decoderResult.isFailure()) {
                ctx.channel().attr(DISCARD_CONNECTION).set(true); // Netty rejects all data after decode failure.
                                                                  // Issue: https://github.com/netty/netty/issues/3362
                stateToUse.sendOnError(decoderResult.cause());
            } else {
                @SuppressWarnings({"rawtypes", "unchecked"})
                HttpClientResponse rxResponse = new HttpClientResponse(response, stateToUse.contentSubject);
                Long keepAliveTimeoutSeconds = rxResponse.getKeepAliveTimeoutSeconds();
                if (null != keepAliveTimeoutSeconds) {
                    ctx.channel().attr(KEEP_ALIVE_TIMEOUT_MILLIS_ATTR).set(keepAliveTimeoutSeconds * 1000);
                }

                if (!rxResponse.getHeaders().isKeepAlive()) {
                    ctx.channel().attr(DISCARD_CONNECTION).set(true);
                }
                super.channelRead(ctx, rxResponse); // For FullHttpResponse, this assumes that after this call returns,
                                                    // someone has subscribed to the content observable, if not the content will be lost.
            }
        }

        if (HttpContent.class.isAssignableFrom(recievedMsgClass)) {// This will be executed if the incoming message is a FullHttpResponse or only HttpContent.
            eventsSubject.onEvent(HttpClientMetricsEvent.RESPONSE_CONTENT_RECEIVED);
            ByteBuf content = ((ByteBufHolder) msg).content();
            if (LastHttpContent.class.isAssignableFrom(recievedMsgClass)) {
                stateToUse.responseReceiveComplete();
                if (content.isReadable()) {
                    invokeContentOnNext(content, stateToUse);
                } else {
                    // CompositeByteBuf and possibly other implementations may still need to be
                    // released event if they are not readable.
                    ReferenceCountUtil.release(content);
                }
                stateToUse.sendOnComplete();
            } else {
                invokeContentOnNext(content, stateToUse);
            }

        } else if(!HttpResponse.class.isAssignableFrom(recievedMsgClass)){
            invokeContentOnNext(msg, stateToUse);
        }
    }

    @Override
    public void write(ChannelHandlerContext ctx, Object msg, ChannelPromise promise) throws Exception {
        Class<?> recievedMsgClass = msg.getClass();

        final ResponseState stateToUse = responseState;

        if (HttpClientRequest.class.isAssignableFrom(recievedMsgClass)) {
            HttpClientRequest<?> rxRequest = (HttpClientRequest<?>) msg;
            MultipleFutureListener allWritesListener = new MultipleFutureListener(promise);

            Observable<?> contentSource = null;

            switch (rxRequest.getContentSourceType()) {
                case Raw:
                    if (!rxRequest.getHeaders().isContentLengthSet()) {
                        rxRequest.getHeaders().add(HttpHeaders.Names.TRANSFER_ENCODING, HttpHeaders.Values.CHUNKED);
                    }
                    contentSource = rxRequest.getRawContentSource();
                    break;
                case Typed:
                    if (!rxRequest.getHeaders().isContentLengthSet()) {
                        rxRequest.getHeaders().add(HttpHeaders.Names.TRANSFER_ENCODING, HttpHeaders.Values.CHUNKED);
                    }
                    contentSource = rxRequest.getContentSource();
                    break;
                case Absent:
                    if (!rxRequest.getHeaders().isContentLengthSet() && rxRequest.getMethod() != HttpMethod.GET) {
                        rxRequest.getHeaders().set(HttpHeaders.Names.CONTENT_LENGTH, 0);
                    }
                    break;
            }

            writeHttpHeaders(ctx, rxRequest, allWritesListener); // In all cases, write headers first.

            if (null != contentSource) { // If content present then write Last Content after all content is written.
                if (!rxRequest.getHeaders().isContentLengthSet()) {
                    rxRequest.getHeaders().add(HttpHeaders.Names.TRANSFER_ENCODING, HttpHeaders.Values.CHUNKED);
                }
                writeContent(ctx, allWritesListener, contentSource, promise, rxRequest, stateToUse);
            } else { // If no content then write Last Content immediately.
                // In order for netty's codec to understand that HTTP request writing is over, we always have to write the
                // LastHttpContent irrespective of whether it is chunked or not.
                writeLastHttpContent(ctx, allWritesListener, rxRequest, stateToUse);
            }

        } else {
            ctx.write(msg, promise); // pass through, since we do not understand this message.
        }
    }

    protected void writeLastHttpContent(ChannelHandlerContext ctx, MultipleFutureListener allWritesListener,
                                        HttpClientRequest<?> rxRequest,
                                        final ResponseState responseState) {
        writeAContentChunk(ctx, allWritesListener, new DefaultLastHttpContent())
                .addListener(new ChannelFutureListener() {
                    @Override
                    public void operationComplete(ChannelFuture future) throws Exception {
                        responseState.nowWaitingForResponse();
                    }
                });
        rxRequest.onWriteComplete();
    }

    @Override
    public void userEventTriggered(ChannelHandlerContext ctx, Object evt) throws Exception {
        if (evt instanceof ConnectionReuseEvent) {
            responseState = new ResponseState(); // Reset the state on reuse.
            responseState.setConnection((AbstractConnectionEvent<?>) evt);
        } else if (evt instanceof NewRxConnectionEvent) {
            responseState.setConnection((AbstractConnectionEvent<?>) evt);
        } else if (evt instanceof PooledConnectionReleasedEvent) {
            responseState.onConnectionClose();
        }
        super.userEventTriggered(ctx, evt);
    }

    @Override
    public void channelInactive(ChannelHandlerContext ctx) throws Exception {
        responseState.onConnectionClose();
        super.channelInactive(ctx);
    }

    @Override
    public void exceptionCaught(ChannelHandlerContext ctx, Throwable cause) throws Exception {
        responseState.sendOnError(cause);
        super.exceptionCaught(ctx, cause);
    }

    @SuppressWarnings("unchecked")
    private void invokeContentOnNext(Object nextObject, ResponseState stateToUse) {
        try {
            stateToUse.contentSubject.onNext(nextObject);
        } catch (ClassCastException e) {
            stateToUse.contentSubject.onError(e);
        } finally {
            if (autoReleaseBuffers) {
                ReferenceCountUtil.release(nextObject);
            }
        }
    }

    private void writeHttpHeaders(ChannelHandlerContext ctx, HttpClientRequest<?> rxRequest,
                                  MultipleFutureListener allWritesListener) {
        final long startTimeMillis = Clock.newStartTimeMillis();
        eventsSubject.onEvent(HttpClientMetricsEvent.REQUEST_HEADERS_WRITE_START);
        ChannelFuture writeFuture = ctx.write(rxRequest.getNettyRequest());
        addWriteCompleteEvents(writeFuture, startTimeMillis, HttpClientMetricsEvent.REQUEST_HEADERS_WRITE_SUCCESS,
                               HttpClientMetricsEvent.REQUEST_HEADERS_WRITE_FAILED);
        allWritesListener.listen(writeFuture);
    }

    private void writeContent(final ChannelHandlerContext ctx, final MultipleFutureListener allWritesListener,
                              final Observable<?> contentSource, final ChannelPromise promise,
                              final HttpClientRequest<?> rxRequest, final ResponseState responseState) {
        contentSource.subscribe(new Subscriber<Object>() {
            @Override
            public void onCompleted() {
                writeLastHttpContent(ctx, allWritesListener, rxRequest, responseState);
            }

            @Override
            public void onError(Throwable e) {
                eventsSubject.onEvent(HttpClientMetricsEvent.REQUEST_CONTENT_SOURCE_ERROR, e);
                promise.tryFailure(e);
                rxRequest.onWriteFailed(e);
            }

            @Override
            public void onNext(Object chunk) {
                writeAContentChunk(ctx, allWritesListener, chunk);
            }
        });
    }

    private ChannelFuture writeAContentChunk(ChannelHandlerContext ctx, MultipleFutureListener allWritesListener,
                                             Object chunk) {
        eventsSubject.onEvent(HttpClientMetricsEvent.REQUEST_CONTENT_WRITE_START);
        final long startTimeMillis = Clock.newStartTimeMillis();
        ChannelFuture writeFuture = ctx.write(chunk);
        addWriteCompleteEvents(writeFuture, startTimeMillis, HttpClientMetricsEvent.REQUEST_CONTENT_WRITE_SUCCESS,
                               HttpClientMetricsEvent.REQUEST_CONTENT_WRITE_FAILED);
        allWritesListener.listen(writeFuture);
        return writeFuture;
    }


    private void addWriteCompleteEvents(ChannelFuture future, final long startTimeMillis,
                                        final HttpClientMetricsEvent<HttpClientMetricsEvent.EventType> successEvent,
                                        final HttpClientMetricsEvent<HttpClientMetricsEvent.EventType> failureEvent) {
        future.addListener(new ChannelFutureListener() {
            @Override
            public void operationComplete(ChannelFuture future) throws Exception {
                if (future.isSuccess()) {
                    eventsSubject.onEvent(successEvent, Clock.onEndMillis(startTimeMillis));
                } else {
                    eventsSubject.onEvent(failureEvent, Clock.onEndMillis(startTimeMillis), future.cause());
                }
            }
        });
    }

    private enum ResponseStateProcessingStage { Created, WaitingForResponse, ResponseReceived, Finished }

    /**
     * All state for this handler. At any point we need to invoke any method outside of this handler, this state should
     * be stored in a local variable and used after the external call finishes. Failure to do so will cause race
     * conditions in us using different state before and after the method call specifically if the external call ends
     * up generating a user generated event and triggering {@link #userEventTriggered(ChannelHandlerContext, Object)}
     * which in turn changes this state.
     *
     * Issue: https://github.com/Netflix/RxNetty/issues/129
     */
    private final class ResponseState {

        private ResponseStateProcessingStage stage = ResponseStateProcessingStage.Created;
        @SuppressWarnings("rawtypes") private final UnicastContentSubject contentSubject; // The type of this subject can change at runtime because a user can convert the content at runtime.
        @SuppressWarnings("rawtypes") private Observer connInputObsrvr;
        @SuppressWarnings("rawtypes") private ObservableConnection connection;

        private long responseReceiveStartTimeMillis; // Reset every time we receive a header.

        private ResponseState() {
            Action0 onUnsubscribe = new Action0() {
                @Override
                public void call() {
                    if (ResponseStateProcessingStage.Finished != stage && null != connection) {
                        if (ResponseStateProcessingStage.WaitingForResponse == stage) {// If the response was not completed, the connection is not usable any further.
                            // It is important to do this here before closing the connection. Not doing so will return
                            // the pooled connection to the pool, before discarding the connection. This will cause,
                            // reuse of connections which are supposed to be discarded.
                            connection.getChannel().attr(DISCARD_CONNECTION).set(true);
                        }
                        connection.close();
                    }
                }
            };

            if (subscriptionTimeout > 0) {
<<<<<<< HEAD
                contentSubject = UnicastContentSubject.create(subscriptionTimeout, subscriptionTimeoutUnit, onUnsubscribe);
=======
                contentSubject = UnicastContentSubject.create(subscriptionTimeout, subscriptionTimeoutUnit,
                                                              Schedulers.computation(), onUnsubscribe, new Action1() {
                            @Override
                            public void call(Object o) {
                                if (!autoReleaseBuffers) {
                                    ReferenceCountUtil.release(o);
                                }
                            }
                        });
>>>>>>> e491d8fb
            } else {
                contentSubject = UnicastContentSubject.createWithoutNoSubscriptionTimeout(onUnsubscribe);
            }
        }

        private void sendOnError(Throwable error) {
            responseReceiveComplete();
            eventsSubject.onEvent(HttpClientMetricsEvent.RESPONSE_FAILED,
                                  Clock.onEndMillis(responseReceiveStartTimeMillis));

            contentSubject.onError(error);
            connInputObsrvr.onError(error);
            connection.close(); // Close before sending on complete results in more predictable behavior for clients
                                // listening for response complete and expecting connection close.
        }

        private void sendOnComplete() {
            eventsSubject.onEvent(HttpClientMetricsEvent.RESPONSE_RECEIVE_COMPLETE,
                                  Clock.onEndMillis(responseReceiveStartTimeMillis));

            connection.close(); // Close before sending on complete results in more predictable behavior for clients
            // listening for response complete and expecting connection close.
            contentSubject.onCompleted();
            connInputObsrvr.onCompleted();
        }

        private void setConnection(AbstractConnectionEvent<?> connectionEvent) {
            connection = connectionEvent.getConnection();
            connInputObsrvr = connectionEvent.getConnectedObserver();
        }

        private void nowWaitingForResponse() {
            stage = ResponseStateProcessingStage.WaitingForResponse;
        }

        private void responseReceiveComplete() {
            stage = ResponseStateProcessingStage.ResponseReceived;
        }

        private void onConnectionClose() {
            if (ResponseStateProcessingStage.WaitingForResponse == stage) {
                if (null != connection) {
                    // If the response was not completed, the connection is not usable any further.
                    connection.getChannel().attr(DISCARD_CONNECTION).set(true);
                }
                if (null != connInputObsrvr) {
                    connInputObsrvr.onError(CONN_CLOSE_BEFORE_RESPONSE);
                }
            }
            stage = ResponseStateProcessingStage.Finished;
        }
    }
}<|MERGE_RESOLUTION|>--- conflicted
+++ resolved
@@ -52,11 +52,8 @@
 import rx.Observer;
 import rx.Subscriber;
 import rx.functions.Action0;
-<<<<<<< HEAD
-=======
 import rx.functions.Action1;
 import rx.schedulers.Schedulers;
->>>>>>> e491d8fb
 
 /**
  * A channel handler for {@link HttpClient} to convert netty's http request/response objects to {@link HttpClient}'s
@@ -376,9 +373,6 @@
             };
 
             if (subscriptionTimeout > 0) {
-<<<<<<< HEAD
-                contentSubject = UnicastContentSubject.create(subscriptionTimeout, subscriptionTimeoutUnit, onUnsubscribe);
-=======
                 contentSubject = UnicastContentSubject.create(subscriptionTimeout, subscriptionTimeoutUnit,
                                                               Schedulers.computation(), onUnsubscribe, new Action1() {
                             @Override
@@ -388,7 +382,6 @@
                                 }
                             }
                         });
->>>>>>> e491d8fb
             } else {
                 contentSubject = UnicastContentSubject.createWithoutNoSubscriptionTimeout(onUnsubscribe);
             }
